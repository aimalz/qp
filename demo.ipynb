{
 "cells": [
  {
   "cell_type": "markdown",
   "metadata": {},
   "source": [
    "# `qp` Demo\n",
    "\n",
    "In this notebook we use the `qp` module to approximate some standard 1-D PDFs using sets of quantiles, and assess the accuracy of the quantile parametrization(TM).\n",
    "\n",
    "### Requirements\n",
    "\n",
    "To run `qp`, you will need to first install the module. "
   ]
  },
  {
   "cell_type": "code",
   "execution_count": null,
   "metadata": {
    "collapsed": true
   },
   "outputs": [],
   "source": [
    "%load_ext autoreload\n",
    "%autoreload 2"
   ]
  },
  {
   "cell_type": "code",
   "execution_count": null,
   "metadata": {
    "collapsed": false
   },
   "outputs": [],
   "source": [
    "import numpy as np\n",
    "import scipy.stats as sps\n",
    "import scipy.interpolate as spi\n",
    "\n",
    "import matplotlib\n",
    "matplotlib.use('Agg')\n",
    "import matplotlib.pyplot as plt\n",
    "%matplotlib inline\n",
    "\n",
    "import pdf"
   ]
  },
  {
   "cell_type": "markdown",
   "metadata": {},
   "source": [
    "## The `qp.PDF` Class\n",
    "\n",
    "This is the basic element of `qp` - an object representing a probability density function. This class is stored in the module `pdf.py`, which you can read here if you want."
   ]
  },
  {
   "cell_type": "code",
   "execution_count": null,
   "metadata": {
    "collapsed": false
   },
   "outputs": [],
   "source": [
    "# !cat pdf.py"
   ]
  },
  {
   "cell_type": "markdown",
   "metadata": {},
   "source": [
    "## Approximating a Gaussian\n",
    "\n",
    "Let's summon a PDF object, and initialize it with a standard functiom - a Gaussian."
   ]
  },
  {
   "cell_type": "code",
   "execution_count": null,
   "metadata": {
    "collapsed": false
   },
   "outputs": [],
   "source": [
    "dist = sps.norm(loc=0, scale=1)\n",
    "P = pdf.PDF(truth=dist)"
   ]
  },
  {
   "cell_type": "markdown",
   "metadata": {},
   "source": [
    "Now, let's compute a set of evenly spaced quantiles. These will be carried by the `PDF` object as `p.quantiles`."
   ]
  },
  {
   "cell_type": "code",
   "execution_count": null,
   "metadata": {
    "collapsed": false
   },
   "outputs": [],
   "source": [
    "quantiles = P.quantize(percent=10)"
   ]
<<<<<<< HEAD
=======
  },
  {
   "cell_type": "markdown",
   "metadata": {},
   "source": [
    "Let's visualize the PDF object in order to compare the truth and the approximation."
   ]
  },
  {
   "cell_type": "code",
   "execution_count": null,
   "metadata": {
    "collapsed": false
   },
   "outputs": [],
   "source": [
    "bounds = (-5.0, 5.0)\n",
    "npoints = 9\n",
    "P.plot(limits=bounds)"
   ]
  },
  {
   "cell_type": "markdown",
   "metadata": {},
   "source": [
    "The dashed lines show the 10 percentiles that we asked for. 10% of the total probability mass is enclosed between each pair. Note that the quantiles refer to the probability distribution *between the bounds*, because we are not able to integrate numerically over an infinite range.  "
   ]
  },
  {
   "cell_type": "code",
   "execution_count": null,
   "metadata": {
    "collapsed": true
   },
   "outputs": [],
   "source": []
>>>>>>> 18755f40
  }
 ],
 "metadata": {
  "kernelspec": {
   "display_name": "Python 2",
   "language": "python",
   "name": "python2"
  },
  "language_info": {
   "codemirror_mode": {
    "name": "ipython",
    "version": 2
   },
   "file_extension": ".py",
   "mimetype": "text/x-python",
   "name": "python",
   "nbconvert_exporter": "python",
   "pygments_lexer": "ipython2",
   "version": "2.7.12"
  }
 },
 "nbformat": 4,
 "nbformat_minor": 0
}<|MERGE_RESOLUTION|>--- conflicted
+++ resolved
@@ -11,18 +11,6 @@
     "### Requirements\n",
     "\n",
     "To run `qp`, you will need to first install the module. "
-   ]
-  },
-  {
-   "cell_type": "code",
-   "execution_count": null,
-   "metadata": {
-    "collapsed": true
-   },
-   "outputs": [],
-   "source": [
-    "%load_ext autoreload\n",
-    "%autoreload 2"
    ]
   },
   {
@@ -62,7 +50,51 @@
    },
    "outputs": [],
    "source": [
-    "# !cat pdf.py"
+    "# This now exists in a separate module.  Classes will not appear in the notebook!\n",
+    "\n",
+    "# import numpy as np\n",
+    "# import matplotlib.pyplot as plt\n",
+    "\n",
+    "# class PDF(object):\n",
+    "\n",
+    "#     def __init__(self, truth=None):\n",
+    "#         self.truth = truth\n",
+    "\n",
+    "#     def evaluate(self, loc):#PDF\n",
+    "\n",
+    "#         return\n",
+    "\n",
+    "#     def integrate(self, limits):#CDF\n",
+    "\n",
+    "#         return\n",
+    "\n",
+    "#     def quantize(self, num_points):#inverse CDF (PPF)\n",
+    "\n",
+    "#         quanta = 1./num_points\n",
+    "#         points = np.linspace(0.+quanta, 1.-quanta, num_points)\n",
+    "#         print(points)\n",
+    "#         self.quantiles = self.truth.ppf(points)\n",
+    "#         print(self.quantiles)\n",
+    "\n",
+    "#         return self.quantiles\n",
+    "\n",
+    "#     def interpolate(self):\n",
+    "\n",
+    "#         return\n",
+    "\n",
+    "#     def plot(self, limits, num_points):\n",
+    "\n",
+    "#         x = np.linspace(limits[0], limits[1], 100)\n",
+    "\n",
+    "#         y = [0., 1.]\n",
+    "#         plt.plot(x, self.truth.pdf(x), color='k', linestyle='-', lw=1., alpha=1., label='true pdf')\n",
+    "#         plt.vlines(self.quantize(num_points), y[0], y[1], color='k', linestyle='--', lw=1., alpha=1., label='quantiles')\n",
+    "#         plt.legend()\n",
+    "#         plt.xlabel('x')\n",
+    "#         plt.ylabel('probability density')\n",
+    "#         plt.savefig('plot.png')\n",
+    "\n",
+    "#         return# !cat pdf.py"
    ]
   },
   {
@@ -103,8 +135,6 @@
    "source": [
     "quantiles = P.quantize(percent=10)"
    ]
-<<<<<<< HEAD
-=======
   },
   {
    "cell_type": "markdown",
@@ -141,7 +171,6 @@
    },
    "outputs": [],
    "source": []
->>>>>>> 18755f40
   }
  ],
  "metadata": {
